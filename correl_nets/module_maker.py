--- conflicted
+++ resolved
@@ -15,9 +15,6 @@
 from pysurvey import SparCC as sparcc
 from functools import partial
 
-def num_pairwise_comps(N):
-    return N*(N-1)/2
-
 
 def paired_correlations_from_table(table, correl_method=spearmanr, p_adjust=general.bh_adjust):
     """Takes a biom table and finds correlations between all pairs of otus."""
@@ -40,7 +37,6 @@
     return correls, header
 
 
-<<<<<<< HEAD
 def boostrapped_correlation_multi(tup, temp_folder, cor_temp):
     """tup is a tuple where tup[0] is num and tup[1] is the file name"""
     df = ps.read_txt(tup[1], verbose=False)
@@ -50,7 +46,7 @@
 
 def sparcc_correlations_multi(table, p_adjust=general.bh_adjust, temp_folder=os.getcwd()+"/temp/",
                               boot_temp="bootstrap_", cor_temp="cor_", table_temp="temp_table.txt",
-                              bootstraps = 100):
+                              bootstraps=100):
     """Calculate correlations with sparcc"""
     import multiprocessing
 
@@ -77,7 +73,23 @@
     for i in xrange(len(cor.index)):
         for j in xrange(i+1, len(cor.index)):
             correls.append([cor.index[i], cor.index[j], cor.iat[i, j], p_vals.iat[i, j]])
-=======
+
+    # adjust p-value if desired
+    if p_adjust is not None:
+        p_adjusted = p_adjust([i[3] for i in correls])
+        for i in xrange(len(correls)):
+            correls[i].append(p_adjusted[i])
+
+    header = ['feature1', 'feature2', 'r', 'p']
+    if p_adjust is not None:
+        header.append('adjusted_p')
+
+    # cleanup, remove all of bootstraps folder
+    shutil.rmtree(temp_folder)
+
+    return correls, header
+
+
 def paired_correlations_from_table_with_outlier_removal(table, good_samples, min_keep=10, correl_method=spearmanr,
                                                         p_adjust=general.bh_adjust):
     """Takes a biom table and finds correlations between all pairs of otus."""
@@ -90,7 +102,6 @@
         if len(samp_union) > min_keep:
             correl = correl_method(data_i[samp_union], data_j[samp_union])
             correls.append([otu_i, otu_j, correl[0], correl[1]])
->>>>>>> 3a1e778b
 
     # adjust p-value if desired
     if p_adjust is not None:
@@ -102,54 +113,9 @@
     if p_adjust is not None:
         header.append('adjusted_p')
 
-<<<<<<< HEAD
-    # cleanup, remove all of bootstraps folder
-    shutil.rmtree(temp_folder)
-
     return correls, header
 
 
-=======
-    return correls, header
-
-
-def sparcc_correlations(table):
-    import pysurvey as ps
-    import pandas as pd
-
-    df = biom_to_pandas(table)
-    z, cov = ps.basis_corr(df)
-
-
-
-def biom_to_pandas(table):
-    """BIOM->Pandas dataframe converter
-
-    Parameters
-    ----------
-    _bt : biom.Table
-        BIOM table
-
-    Returns
-    -------
-    pandas.DataFrame
-        The BIOM table converted into a DataFrame
-        object.
-
-    References
-    ----------
-    Based on this answer on SO:
-    http://stackoverflow.com/a/17819427/379593
-    """
-    m = table.matrix_data
-    data = [pd.SparseSeries(m[i].toarray().ravel()) for i in np.arange(m.shape[0])]
-    out = pd.SparseDataFrame(data, index=table.ids('observation'),
-                             columns=table.ids('sample'))
-
-    return out
-
-
->>>>>>> 3a1e778b
 def make_modules(graph, k=3):
     """make modules with networkx k-clique communities and annotate network
     :type graph: networkx graph
@@ -217,7 +183,7 @@
 
 def module_maker(args):
     # correlation and p-value adjustment methods
-    correl_methods = {'spearman': spearmanr, 'pearson': pearsonr, 'sparcc':sparcc_correlations_multi()}
+    correl_methods = {'spearman': spearmanr, 'pearson': pearsonr, 'sparcc': sparcc_correlations_multi}
     p_methods = {'bh': general.bh_adjust, 'bon': general.bonferroni_adjust}
     correl_method = correl_methods[args.correl_method]
     if args.p_adjust is not None:
@@ -229,7 +195,6 @@
     table = load_table(args.input)
     metadata = general.get_metadata_from_table(table)
     print "Table loaded: " + str(table.shape[0]) + " observations"
-    print "number of comparisons: " + str(num_pairwise_comps(table.shape[0]))
     print ""
 
     # make new output directory and change to it
@@ -240,33 +205,26 @@
     # convert to relative abundance and filter
     table_filt = general.filter_table(table, args.min_sample)
     print "Table filtered: " + str(table_filt.shape[0]) + " observations"
-    print "possible comparisons: " + str(num_pairwise_comps(table_filt.shape[0]))
-    print ""
-
-    if args.keep_outliers:
-        # correlate feature
-        correls, correl_header = paired_correlations_from_table(table_filt, correl_method, p_adjust)
-        general.print_delimited('correls.txt', correls, correl_header)
-
-    else:
-        # remove outlier observations
-        # first attempt with just looking at individual otu's
-        good_samples = general.remove_outliers(table_filt)
-        print "Outliers removed: " + str(len(good_samples)) + " observations"
-        print "possible comparisons: " + str(num_pairwise_comps(len(good_samples)))
-        print ""
-        correls, correl_header = paired_correlations_from_table_with_outlier_removal(table_filt, good_samples,
-                                                                                     correl_method, p_adjust)
-
-<<<<<<< HEAD
+    print ""
+
     # correlate feature
     if correl_method in [spearmanr, pearsonr]:
-        correls, correl_header = paired_correlations_from_table(table_filt, correl_method, p_adjust)
+        if args.outlier_removal:
+            # remove outlier observations
+            # first attempt with just looking at individual otu's
+            good_samples = general.remove_outliers(table_filt)
+            print "Outliers removed: " + str(len(good_samples)) + " observations"
+            print ""
+            correls, correl_header = paired_correlations_from_table_with_outlier_removal(table_filt, good_samples,
+                                                                                         correl_method, p_adjust)
+        else:
+            # correlate feature
+            correls, correl_header = paired_correlations_from_table(table_filt, correl_method, p_adjust)
+            general.print_delimited('correls.txt', correls, correl_header)
     else:
         correls, correl_header = sparcc_correlations_multi(table, p_adjust)
     general.print_delimited('correls.txt', correls, correl_header)
-=======
->>>>>>> 3a1e778b
+
     print "Features Correlated"
     print "comparisons: " + str(len(correls))
     print ""
@@ -308,5 +266,5 @@
     parser.add_argument("--prefix", help="prefix for module names in collapsed file", default="module_")
     parser.add_argument("-k", "--k_size", help="desired k-size to determine cliques", default=3, type=int)
     parser.add_argument("--min_p", help="minimum p-value to determine edges", default=.05, type=float)
-    parser.add_argument("--keep_outliers", help="don't do outlier detection", default=False, action="store_true")
+    parser.add_argument("--outlier_removal", help="outlier detection and removal", default=False, action="store_false")
     module_maker(parser.parse_args())