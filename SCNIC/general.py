from __future__ import division

from scipy.stats import rankdata, linregress
import numpy as np
import networkx as nx
from biom.table import Table
import pandas as pd
from datetime import datetime
from collections import OrderedDict

__author__ = 'shafferm'


"""functions used widely"""


class Logger(OrderedDict):
    """"""
    #TODO: break up into sections for correls making, network making and module making
    def __init__(self, output):
        super(Logger, self).__init__()
        self.output_file = output
        self['start time'] = datetime.now()

    def output_log(self):
        with open(self.output_file, 'w') as f:
            self['finish time'] = datetime.now()
            self['elapsed time'] = self['finish time'] - self['start time']
            for key, value in self.iteritems():
                f.write(key + ': ' + str(value) + '\n')


def sparcc_paper_filter(table):
    """if a observation averages more than 2 reads per sample then keep,
    if a sample has more than 500 reads then keep"""
    table = table.copy()
    table.filter(table.ids(axis='sample')[table.sum(axis='sample') > 500], axis='sample')
    table.filter(table.ids(axis='observation')[table.sum(axis='observation') / table.shape[1] >= 2], axis="observation")
    return table


def df_to_biom(df):
    return Table(np.transpose(df.as_matrix()), list(df.columns), list(df.index))


def biom_to_df(biom):
    return pd.DataFrame(np.transpose(biom.matrix_data.todense()), index=biom.ids(), columns=biom.ids(axis="observation"))


def get_metadata_from_table(table):
    metadata = dict()
    for data_i, otu_i, metadata_i in table.iter(axis="observation"):
        if metadata_i is not None:
            metadata[otu_i] = metadata_i
    return metadata


def bh_adjust_old(p_vals):
    """benjamini-hochberg p-value adjustment"""
    p_vals = np.array(p_vals)
    return p_vals*len(p_vals)/rankdata(p_vals, method='max')

def bh_adjust(pvalues):
    """benjamini-hochberg p-value adjustment stolen from
    http://stackoverflow.com/questions/7450957/how-to-implement-rs-p-adjust-in-python
    """
    pvalues = np.array(pvalues)
    n = pvalues.shape[0]
    new_pvalues = np.empty(n)
    values = [(pvalue, i) for i, pvalue in enumerate(pvalues)]
    values.sort()
    values.reverse()
    new_values = []
    for i, vals in enumerate(values):
        rank = n - i
        pvalue, index = vals
        new_values.append((n/rank) * pvalue)
    for i in xrange(0, int(n)-1):
        if new_values[i] < new_values[i+1]:
            new_values[i+1] = new_values[i]
    for i, vals in enumerate(values):
        pvalue, index = vals
        new_pvalues[index] = new_values[i]
    return new_pvalues


def bonferroni_adjust_old(p_vals):
    """bonferroni p-value adjustment"""
    return [i*len(p_vals) for i in p_vals]


def bonferroni_adjust(pvalues):
    pvalues = np.array(pvalues)
    n = float(pvalues.shape[0])
    new_pvalues = n * pvalues
    return new_pvalues


def print_delimited(out_fp, lines, header=None):
    """print a tab delimited file with optional header"""
    out = open(out_fp, 'w')
    if header is not None:
        out.write('\t'.join([str(i) for i in header])+'\n')
    for line in lines:
        out.write('\t'.join([str(i) for i in line])+'\n')
    out.close()


def read_delimited(in_fp, header=False):
    """Read in delimited file"""
    delim = list()
    with open(in_fp) as f:
        if header is True:
            f.readline()
        for line in f:
            delim.append(line.strip().split('\t'))
    return delim


<<<<<<< HEAD
def read_correls(correls_fp):
    correls = read_delimited(correls_fp, True)
    for i in xrange(len(correls)):
        for j in xrange(2, len(correls[i])):
            correls[i][j] = float(correls[i][j])
    return correls


def correls_to_net_cor(correls, min_cor, conet=False, metadata=None):
    # TODO: add all columns of correls to edge dict, not only cor

    if metadata is None:
        metadata = []

    # filter to only include significant correlations
    if conet:
        correls = list(i for i in correls if i[2] > 0 and i[2] > min_cor)
    else:
        correls = list(i for i in correls if np.abs(i[2]) > min_cor)

    graph = nx.Graph()
    for correl in correls:
        graph.add_node(correl[0])
        if correl[0] in metadata:
            for key in metadata[correl[0]]:
                graph.node[correl[0]][key] = ''.join(metadata[correl[0]][key])

        graph.add_node(correl[1])
        if correl[1] in metadata:
            for key in metadata[correl[1]]:
                graph.node[correl[1]][key] = ''.join(metadata[correl[1]][key])
        graph.add_edge(correl[0], correl[1], r=correl[2], signpos=int(abs(correl[2]) == correl[2]))
    return graph


def correls_to_net(correls, min_p=None, min_r=None, conet=False, metadata=None):
=======
def correls_to_net(correls, min_p, min_r, conet=False, metadata=None):
>>>>>>> d06065dc
    """"""

    if metadata is None:
        metadata = []

    if min_p is None and min_r is None:
        min_p = .05

    if conet:
        correls = correls[correls[correls.columns[2]] > 0]

    if min_p is not None:
        # filter to only include significant correlations
        correls = correls[correls[correls.columns[-1]] < min_p]

    if min_r is not None:
        if conet:
            correls = correls[correls[correls.columns[2]] > min_r]
        else:
            correls = correls[np.abs(dists_df[dists_df.columns[2]]) > min_r]

    graph = nx.Graph()
    for correl in correls.itertuples(index=False):
        graph.add_node(correl[0])
        if correl[0] in metadata:
            for key in metadata[correl[0]]:
                if hasattr(metadata[correl[0]][key], '__iter__'):
                    graph.node[correl[0]][key] = ';'.join(metadata[correl[0]][key])
                else:
                    graph.node[correl[0]][key] = metadata[correl[0]][key]

        graph.add_node(correl[1])
        if correl[1] in metadata:
            for key in metadata[correl[1]]:
                if hasattr(metadata[correl[0]][key], '__iter__'):
                    graph.node[correl[1]][key] = ';'.join(metadata[correl[1]][key])
                else:
                    graph.node[correl[1]][key] = metadata[correl[1]][key]
        if len(correl) == 3:
            graph.add_edge(correl[0], correl[1], r=correl[2], signpos=int(abs(correl[2]) == correl[2]))
        elif len(correl) == 4:
            graph.add_edge(correl[0], correl[1], r=correl[2],
                           p=correl[3], signpos=int(abs(correl[2]) == correl[2]))
        elif len(correl) == 5:
            graph.add_edge(correl[0], correl[1], r=correl[2],
                           p=correl[3], padj=correl[4], signpos=int(abs(correl[2]) == correl[2]))
        else:
            raise ValueError("correls should only have 3-5 members")
    return graph


def filter_table(table, min_samples=None, to_file=False):
    """filter relative abundance table, by default throw away things greater than 1/3 zeros"""
    table = table.copy()
    # first sample filter
    if min_samples is not None:
        to_keep = [i for i in table.ids(axis='observation')
                   if sum(table.data(i, axis='observation') != 0) >= min_samples]
    else:
        to_keep = [i for i in table.ids(axis='observation')
                   if sum(table.data(i, axis='observation') != 0) >= table.shape[1]/3]
    table.filter(to_keep, axis='observation')

    if to_file:
        table.to_json('filter_table', open("filtered_tab.biom", 'w'))
        # open("filtered_rel_abund.txt", 'w').write(table.to_tsv())

    return table


def remove_outliers(table, min_obs=10):
    """returns indicies of good samples in numpy array"""
    good_samples = dict()
    for data_i, otu_i, metadata_i in table.iter(axis="observation"):
        q75, q25 = np.percentile(data_i, (75, 25))
        iqr = q75 - q25
        med = np.median(data_i)
        good_indicies = np.array([i for i, data in enumerate(data_i) if 3 * iqr + med > data > med - 3 * iqr])
        if np.sum(good_indicies) > min_obs:
            good_samples[otu_i] = good_indicies
    return good_samples


def compare_slopes(table1, table2, otu1, otu2):
    x1 = table1.data(otu1, axis="observation")
    y1 = table1.data(otu2, axis="observation")
    x2 = table2.data(otu1, axis="observation")
    y2 = table2.data(otu2, axis="observation")
    lin1 = linregress(x1, y1)
    slope1 = lin1[0]
    lin2 = linregress(x2, y2)
    slope2 = lin2[0]
    print "slope1: " + str(slope1) + " slope2: " + str(slope2)


def plot_networkx(graph):
    """plot networkx object in matplotlib"""

    try:
        import matplotlib.pyplot as plt
    except:
        print "matplotlib not installed, please install to use plotting functions"
        return None

    graph_pos = nx.circular_layout(graph)

    nx.draw_networkx_nodes(graph, graph_pos, node_size=1000, node_color='blue', alpha=0.3)
    nx.draw_networkx_edges(graph, graph_pos, width=2, alpha=0.3, edge_color='green')
    nx.draw_networkx_labels(graph, graph_pos, font_size=12, font_family='sans-serif')

    plt.show()<|MERGE_RESOLUTION|>--- conflicted
+++ resolved
@@ -106,59 +106,8 @@
     out.close()
 
 
-def read_delimited(in_fp, header=False):
-    """Read in delimited file"""
-    delim = list()
-    with open(in_fp) as f:
-        if header is True:
-            f.readline()
-        for line in f:
-            delim.append(line.strip().split('\t'))
-    return delim
-
-
-<<<<<<< HEAD
-def read_correls(correls_fp):
-    correls = read_delimited(correls_fp, True)
-    for i in xrange(len(correls)):
-        for j in xrange(2, len(correls[i])):
-            correls[i][j] = float(correls[i][j])
-    return correls
-
-
-def correls_to_net_cor(correls, min_cor, conet=False, metadata=None):
-    # TODO: add all columns of correls to edge dict, not only cor
-
-    if metadata is None:
-        metadata = []
-
-    # filter to only include significant correlations
-    if conet:
-        correls = list(i for i in correls if i[2] > 0 and i[2] > min_cor)
-    else:
-        correls = list(i for i in correls if np.abs(i[2]) > min_cor)
-
-    graph = nx.Graph()
-    for correl in correls:
-        graph.add_node(correl[0])
-        if correl[0] in metadata:
-            for key in metadata[correl[0]]:
-                graph.node[correl[0]][key] = ''.join(metadata[correl[0]][key])
-
-        graph.add_node(correl[1])
-        if correl[1] in metadata:
-            for key in metadata[correl[1]]:
-                graph.node[correl[1]][key] = ''.join(metadata[correl[1]][key])
-        graph.add_edge(correl[0], correl[1], r=correl[2], signpos=int(abs(correl[2]) == correl[2]))
-    return graph
-
-
 def correls_to_net(correls, min_p=None, min_r=None, conet=False, metadata=None):
-=======
-def correls_to_net(correls, min_p, min_r, conet=False, metadata=None):
->>>>>>> d06065dc
     """"""
-
     if metadata is None:
         metadata = []
 
